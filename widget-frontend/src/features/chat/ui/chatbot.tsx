"use client";

import { Box, ScrollArea } from "@mantine/core";
import { ChatMessage, type Message } from "./chat-message";
import { ChatInput } from "./chat-input";
import { ChatHeader } from "./chat-header";
import { useState, useEffect, useRef } from "react";
import { apiConfig } from "../../../config/api";

interface ChatbotProps {
<<<<<<< HEAD
  applicationContext?: {
    id: string;
    vacancy_id: string;
    first_name: string;
    last_name: string;
    email: string;
    resume_pdf: string;
    matching_score: number;
    matching_sections: {
      requirements: Array<{
        vacancy_req: string;
        user_req_data: string;
        match_percent: number;
      }>;
      FIT_SCORE: number;
    };
  };
}

export function Chatbot({ applicationContext }: ChatbotProps) {
  const [messages, setMessages] = useState<Message[]>([
    {
      id: "1",
      content: applicationContext
        ? `Hello ${applicationContext.first_name}! I'm here to help clarify your application. I can see your matching score is ${applicationContext.matching_score}%. Let me ask you a few questions to better understand your qualifications.`
        : "Hello! How can I help you today?",
=======
  conversationId?: string;
  applicationId?: string;
  vacancyId?: string;
  sessionId?: string;
}

export function Chatbot({
  conversationId,
  applicationId,
  vacancyId,
  sessionId = "default",
}: ChatbotProps) {
  const [messages, setMessages] = useState<Message[]>([
    {
      id: "1",
      content:
        "Hello! I'm your AI recruitment assistant. I can help you understand how your qualifications match job requirements, answer questions about positions, or assist with interview preparation. How can I help you today?",
>>>>>>> d36efcc7
      role: "assistant",
      timestamp: new Date(),
    },
  ]);
  const [loading, setLoading] = useState(false);
  const wsRef = useRef<WebSocket | null>(null);
<<<<<<< HEAD
  const scrollAreaRef = useRef<HTMLDivElement>(null);
=======
  const scrollRef = useRef<HTMLDivElement>(null);

  // Auto-scroll to bottom when new messages arrive
  useEffect(() => {
    if (scrollRef.current) {
      scrollRef.current.scrollTop = scrollRef.current.scrollHeight;
    }
  }, [messages]);
>>>>>>> d36efcc7

  // Initialize WebSocket connection
  useEffect(() => {
    connectWebSocket();
    return () => {
      if (wsRef.current) {
        wsRef.current.close();
      }
    };
  }, [sessionId, conversationId]);

  const connectWebSocket = () => {
    const protocol = window.location.protocol === "https:" ? "wss:" : "ws:";
    const wsUrl = `${protocol}//${window.location.host}${apiConfig.endpoints.chatWs}/${sessionId}`;

    const ws = new WebSocket(wsUrl);
    wsRef.current = ws;

    ws.onopen = () => {
      console.log("WebSocket connected");
<<<<<<< HEAD

      // Send initial context if available
      if (applicationContext && ws.readyState === WebSocket.OPEN) {
        const initialPayload = {
          message: "Initialize conversation with application context",
          history: [],
          context: applicationContext,
        };
        ws.send(JSON.stringify(initialPayload));
=======
      // Send initial setup message
      if (conversationId) {
        ws.send(
          JSON.stringify({
            type: "setup",
            conversation_id: conversationId,
            application_id: applicationId,
            vacancy_id: vacancyId,
          })
        );
>>>>>>> d36efcc7
      }
    };

    ws.onmessage = (event) => {
<<<<<<< HEAD
      const responseText = event.data;
      if (responseText !== "connected") {
        setMessages((prev) => [
          ...prev,
          {
            id: Date.now().toString(),
            content: responseText,
            role: "assistant",
            timestamp: new Date(),
          },
        ]);
=======
      try {
        const data = JSON.parse(event.data);

        if (data.type === "connection") {
          console.log("Successfully connected:", data);
        } else if (data.type === "message") {
          setMessages((prev) => [
            ...prev,
            {
              id: Date.now().toString(),
              content: data.content,
              role: "assistant",
              timestamp: new Date(),
            },
          ]);
          setLoading(false);
        } else if (data.type === "error") {
          console.error("Chat error:", data.message);
          setLoading(false);
        }
      } catch (e) {
        console.error("Error parsing WebSocket message:", e);
>>>>>>> d36efcc7
      }
    };

    ws.onerror = (error) => {
      console.error("WebSocket error:", error);
      setLoading(false);
    };

    ws.onclose = () => {
      console.log("WebSocket disconnected");
    };
  };

<<<<<<< HEAD
    return () => {
      ws.close();
    };
  }, [applicationContext]);

  // Auto-scroll to bottom when new messages arrive
  useEffect(() => {
    if (scrollAreaRef.current) {
      const viewport = scrollAreaRef.current.querySelector(
        "[data-radix-scroll-area-viewport]"
      );
      if (viewport) {
        viewport.scrollTop = viewport.scrollHeight;
      }
    }
  }, [messages]);
=======
  const handleSendMessage = async (message: string) => {
    if (!message.trim()) return;
>>>>>>> d36efcc7

    // Add user message to chat
    const userMessage: Message = {
      id: Date.now().toString(),
      content: message,
      role: "user",
      timestamp: new Date(),
    };
    setMessages((prev) => [...prev, userMessage]);
    setLoading(true);

<<<<<<< HEAD
    // Prepare message history (excluding the initial greeting)
    const conversationHistory = [...messages, userMessage]
      .filter((msg) => msg.id !== "1") // Exclude initial greeting
      .map((msg) => ({
        role: msg.role,
        content: msg.content,
      }));

    // Send message with history and context via WebSocket
    if (wsRef.current?.readyState === WebSocket.OPEN) {
      const payload = {
        message: message,
        history: conversationHistory,
        context: applicationContext,
      };
      wsRef.current.send(JSON.stringify(payload));
    } else {
      console.error("WebSocket is not connected");
=======
    try {
      if (wsRef.current?.readyState === WebSocket.OPEN) {
        // Send via WebSocket
        wsRef.current.send(
          JSON.stringify({
            message,
            conversation_id: conversationId,
            application_id: applicationId,
            vacancy_id: vacancyId,
          })
        );
      } else {
        throw new Error("WebSocket connection not available");
      }
    } catch (error) {
      console.error("Error sending message:", error);
      setMessages((prev) => [
        ...prev,
        {
          id: Date.now().toString(),
          content:
            "Sorry, I encountered an error processing your message. Please try again.",
          role: "assistant",
          timestamp: new Date(),
        },
      ]);
    } finally {
      setLoading(false);
>>>>>>> d36efcc7
    }
  };

  return (
    <Box
      style={{
        width: "100%",
        height: "100%",
        display: "flex",
        flexDirection: "column",
        border: "1px solid #e9ecef",
        borderRadius: "12px",
        overflow: "hidden",
        backgroundColor: "white",
        boxShadow: "0 2px 8px rgba(0, 0, 0, 0.1)",
      }}
    >
      <ChatHeader />

      <ScrollArea
        ref={scrollAreaRef}
        style={{
          flex: 1,
          backgroundColor: "#f8f9fa",
        }}
        viewportRef={scrollRef}
      >
        <Box style={{ padding: "16px" }}>
          {messages.map((message) => (
            <ChatMessage key={message.id} message={message} />
          ))}
          {loading && (
            <Box style={{ padding: "12px", textAlign: "center" }}>
              <div
                style={{
                  display: "inline-block",
                  padding: "8px 12px",
                  backgroundColor: "#f1f3f5",
                  borderRadius: "12px",
                  color: "#666",
                  fontSize: "14px",
                }}
              >
                AI is thinking...
              </div>
            </Box>
          )}
        </Box>
      </ScrollArea>

      <ChatInput onSend={handleSendMessage} disabled={loading} />
    </Box>
  );
}<|MERGE_RESOLUTION|>--- conflicted
+++ resolved
@@ -8,34 +8,6 @@
 import { apiConfig } from "../../../config/api";
 
 interface ChatbotProps {
-<<<<<<< HEAD
-  applicationContext?: {
-    id: string;
-    vacancy_id: string;
-    first_name: string;
-    last_name: string;
-    email: string;
-    resume_pdf: string;
-    matching_score: number;
-    matching_sections: {
-      requirements: Array<{
-        vacancy_req: string;
-        user_req_data: string;
-        match_percent: number;
-      }>;
-      FIT_SCORE: number;
-    };
-  };
-}
-
-export function Chatbot({ applicationContext }: ChatbotProps) {
-  const [messages, setMessages] = useState<Message[]>([
-    {
-      id: "1",
-      content: applicationContext
-        ? `Hello ${applicationContext.first_name}! I'm here to help clarify your application. I can see your matching score is ${applicationContext.matching_score}%. Let me ask you a few questions to better understand your qualifications.`
-        : "Hello! How can I help you today?",
-=======
   conversationId?: string;
   applicationId?: string;
   vacancyId?: string;
@@ -53,16 +25,12 @@
       id: "1",
       content:
         "Hello! I'm your AI recruitment assistant. I can help you understand how your qualifications match job requirements, answer questions about positions, or assist with interview preparation. How can I help you today?",
->>>>>>> d36efcc7
       role: "assistant",
       timestamp: new Date(),
     },
   ]);
   const [loading, setLoading] = useState(false);
   const wsRef = useRef<WebSocket | null>(null);
-<<<<<<< HEAD
-  const scrollAreaRef = useRef<HTMLDivElement>(null);
-=======
   const scrollRef = useRef<HTMLDivElement>(null);
 
   // Auto-scroll to bottom when new messages arrive
@@ -71,7 +39,6 @@
       scrollRef.current.scrollTop = scrollRef.current.scrollHeight;
     }
   }, [messages]);
->>>>>>> d36efcc7
 
   // Initialize WebSocket connection
   useEffect(() => {
@@ -92,17 +59,6 @@
 
     ws.onopen = () => {
       console.log("WebSocket connected");
-<<<<<<< HEAD
-
-      // Send initial context if available
-      if (applicationContext && ws.readyState === WebSocket.OPEN) {
-        const initialPayload = {
-          message: "Initialize conversation with application context",
-          history: [],
-          context: applicationContext,
-        };
-        ws.send(JSON.stringify(initialPayload));
-=======
       // Send initial setup message
       if (conversationId) {
         ws.send(
@@ -113,24 +69,10 @@
             vacancy_id: vacancyId,
           })
         );
->>>>>>> d36efcc7
       }
     };
 
     ws.onmessage = (event) => {
-<<<<<<< HEAD
-      const responseText = event.data;
-      if (responseText !== "connected") {
-        setMessages((prev) => [
-          ...prev,
-          {
-            id: Date.now().toString(),
-            content: responseText,
-            role: "assistant",
-            timestamp: new Date(),
-          },
-        ]);
-=======
       try {
         const data = JSON.parse(event.data);
 
@@ -153,7 +95,6 @@
         }
       } catch (e) {
         console.error("Error parsing WebSocket message:", e);
->>>>>>> d36efcc7
       }
     };
 
@@ -167,27 +108,8 @@
     };
   };
 
-<<<<<<< HEAD
-    return () => {
-      ws.close();
-    };
-  }, [applicationContext]);
-
-  // Auto-scroll to bottom when new messages arrive
-  useEffect(() => {
-    if (scrollAreaRef.current) {
-      const viewport = scrollAreaRef.current.querySelector(
-        "[data-radix-scroll-area-viewport]"
-      );
-      if (viewport) {
-        viewport.scrollTop = viewport.scrollHeight;
-      }
-    }
-  }, [messages]);
-=======
   const handleSendMessage = async (message: string) => {
     if (!message.trim()) return;
->>>>>>> d36efcc7
 
     // Add user message to chat
     const userMessage: Message = {
@@ -199,26 +121,6 @@
     setMessages((prev) => [...prev, userMessage]);
     setLoading(true);
 
-<<<<<<< HEAD
-    // Prepare message history (excluding the initial greeting)
-    const conversationHistory = [...messages, userMessage]
-      .filter((msg) => msg.id !== "1") // Exclude initial greeting
-      .map((msg) => ({
-        role: msg.role,
-        content: msg.content,
-      }));
-
-    // Send message with history and context via WebSocket
-    if (wsRef.current?.readyState === WebSocket.OPEN) {
-      const payload = {
-        message: message,
-        history: conversationHistory,
-        context: applicationContext,
-      };
-      wsRef.current.send(JSON.stringify(payload));
-    } else {
-      console.error("WebSocket is not connected");
-=======
     try {
       if (wsRef.current?.readyState === WebSocket.OPEN) {
         // Send via WebSocket
@@ -247,7 +149,6 @@
       ]);
     } finally {
       setLoading(false);
->>>>>>> d36efcc7
     }
   };
 
