--- conflicted
+++ resolved
@@ -28,10 +28,6 @@
 
 # AI Models and LLM
 google-genai
-<<<<<<< HEAD
-langchain
-greenlet
-=======
 langchain>=0.1.0
 langchain-core>=0.1.0
 langchain-openai
@@ -40,5 +36,4 @@
 
 # Vector Store and Embeddings
 openai
-sentence-transformers
->>>>>>> d36efcc7
+sentence-transformers